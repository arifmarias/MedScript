<<<<<<< HEAD
import streamlit as st
from datetime import datetime, timedelta, date as py_date
import copy

# Config and Auth
from config.settings import USER_ROLES
from config.styles import inject_css
from auth.authentication import require_authentication, get_current_user
from auth.permissions import require_role_access

# Components (with Mocks)
try:
    from components.forms import PatientFormComponent, SearchFormComponent
    COMPONENTS_AVAILABLE = True
except ImportError:
    COMPONENTS_AVAILABLE = False
    class SearchFormComponent:
        def __init__(self, search_function=None, result_key_prefix=None, form_key=None, placeholder="Search...", label="Search", session_state_key="default_search_term", auto_submit=False, button_text="Search"):
            self.placeholder, self.label, self.session_state_key = placeholder, label, session_state_key
        def render(self):
            st.session_state[self.session_state_key] = st.text_input(self.label, value=st.session_state.get(self.session_state_key, ""), placeholder=self.placeholder, key=f"mock_search_sa_pat_{self.session_state_key}_v2") # Key updated
            return None
        def get_search_query(self): return st.session_state.get(self.session_state_key, "")

    class PatientFormComponent:
        def __init__(self, edit_mode=False, patient_data=None, key_prefix="sa_patient_form", required_fields=None):
            self.edit_mode = edit_mode
            self.patient_data = patient_data if patient_data else {}
            self.key_prefix = key_prefix
            self.required_fields = required_fields or ['first_name', 'last_name', 'dob', 'phone_number']
            # if not COMPONENTS_AVAILABLE: st.info("Using Mock PatientFormComponent for SA.") # In __main__

        def render(self):
            submitted_data = None
            with st.form(key=f"{self.key_prefix}_form_main_sa_v2"): # Key updated
                form_data = {}
                form_data['first_name'] = st.text_input("First Name*", value=self.patient_data.get('first_name', ''), key=f"{self.key_prefix}_fname_sa_v2") # Key updated
                form_data['last_name'] = st.text_input("Last Name*", value=self.patient_data.get('last_name', ''), key=f"{self.key_prefix}_lname_sa_v2") # Key updated

                dob_val = self.patient_data.get('dob')
                if isinstance(dob_val, str):
                    try: dob_val = datetime.strptime(dob_val, '%Y-%m-%d').date()
                    except ValueError: dob_val = None
                elif isinstance(dob_val, datetime): dob_val = dob_val.date()
                elif not isinstance(dob_val, py_date) : dob_val = None

                form_data['dob'] = st.date_input("Date of Birth*", value=dob_val, key=f"{self.key_prefix}_dob_sa_v2", min_value=py_date(1900,1,1), max_value=py_date.today()) # Key updated
                form_data['phone_number'] = st.text_input("Phone Number*", value=self.patient_data.get('phone_number', ''), key=f"{self.key_prefix}_phone_sa_v2") # Key updated
                form_data['email'] = st.text_input("Email Address", value=self.patient_data.get('email', ''), key=f"{self.key_prefix}_email_sa_v2") # Key updated
                form_data['address'] = st.text_area("Address", value=self.patient_data.get('address', ''), key=f"{self.key_prefix}_address_sa_v2") # Key updated
                st.caption(f"Original Creator ID (Read-only): {self.patient_data.get('created_by', 'N/A')}")
                form_data['allergies'] = st.text_area("Allergies", value=self.patient_data.get('allergies', ''), key=f"{self.key_prefix}_allergies_sa_v2")
                form_data['medical_history'] = st.text_area("Medical History Summary", value=self.patient_data.get('medical_history', ''), key=f"{self.key_prefix}_medhist_sa_v2")


                submit_btn_label = "Update Patient Details"
                col1, col2 = st.columns([3,1])
                if col1.form_submit_button(submit_btn_label, use_container_width=True, type="primary"):
                    valid = True
                    for field in self.required_fields:
                        if not form_data.get(field): valid = False; show_error_message(f"{field.replace('_',' ').title()} is required.")
                    if valid: submitted_data = {k: (v.isoformat() if isinstance(v, (py_date, datetime)) else v) for k,v in form_data.items()}
                if col2.form_submit_button("Cancel Edit", type="secondary", use_container_width=True):
                    submitted_data = {"cancelled": True}
            return submitted_data

try:
    from components.cards import PatientCard
except ImportError:
    def PatientCard(patient_data, actions, key):
        st.markdown(f"**{patient_data.get('first_name', 'N/A')} {patient_data.get('last_name', 'N/A')}** (ID: {patient_data.get('id', 'N/A')})")
        st.caption(f"DOB: {patient_data.get('dob', 'N/A')} | Phone: {patient_data.get('phone_number', 'N/A')} | Created By: {patient_data.get('created_by', 'N/A')}")
        for action_label, action_func in actions.items():
            if st.button(action_label, key=f"{key}_{action_label.lower().replace(' ', '_')}_sa_card_v2"): action_func() # Key updated

# Database Queries (with Mocks)
try:
    from database.queries import PatientQueries
    DB_QUERIES_AVAILABLE = True
except ImportError:
    DB_QUERIES_AVAILABLE = False
    MOCK_PATIENTS_STORE_SA = [
        {'id': 'pat_001', 'first_name': 'John', 'last_name': 'Doe', 'dob': '1985-01-15', 'phone_number': '555-0101', 'email': 'john.doe@example.com', 'created_by': 'assistant123', 'address': '123 Main St', 'emergency_contact_name': 'Jane Doe', 'emergency_contact_phone': '555-0102', 'allergies': 'Peanuts', 'medical_history': 'Hypertension'},
        {'id': 'pat_002', 'first_name': 'Jane', 'last_name': 'Smith', 'dob': '1992-07-22', 'phone_number': '555-0202', 'email': 'jane.smith@example.com', 'created_by': 'assistant456', 'address': '456 Oak Ave', 'emergency_contact_name': 'John Smith', 'emergency_contact_phone': '555-0201', 'allergies': 'None', 'medical_history': 'Asthma'},
        {'id': 'pat_003', 'first_name': 'Alice', 'last_name': 'Wonder', 'dob': '1978-11-05', 'phone_number': '555-0303', 'email': 'alice.wonder@example.com', 'created_by': 'doctor789', 'address': '789 Pine Ln', 'emergency_contact_name': 'Bob Wonder', 'emergency_contact_phone': '555-0304', 'allergies': 'Aspirin', 'medical_history': 'Migraines'},
        {'id': 'pat_004', 'first_name': 'Robert', 'last_name': 'Paulson', 'dob': '1960-03-10', 'phone_number': '555-0404', 'email': 'robert.p@example.com', 'created_by': 'assistant123', 'address': '101 Fight Club Rd', 'emergency_contact_name': 'Marla Singer', 'emergency_contact_phone': '555-0405', 'allergies': 'Soy', 'medical_history': 'Insomnia'},
    ]
    class PatientQueries:
        @staticmethod
        def search_patients(search_term=None, patient_id=None, created_by=None):
            results = copy.deepcopy(MOCK_PATIENTS_STORE_SA)
            if patient_id: return [p for p in results if p['id'] == patient_id]
            if search_term: # Super Admin search ignores created_by
                term = search_term.lower()
                results = [p for p in results if term in p['first_name'].lower() or term in p['last_name'].lower() or term in p.get('phone_number','') or term in p.get('email','')]
            return results
        @staticmethod
        def get_patient_details(patient_id):
            return next((copy.deepcopy(p) for p in MOCK_PATIENTS_STORE_SA if p['id'] == patient_id), None)
        @staticmethod
        def update_patient(patient_id, data, updated_by_id):
            for i, p_item in enumerate(MOCK_PATIENTS_STORE_SA):
                if p_item['id'] == patient_id:
                    original_creator = p_item.get('created_by')
                    MOCK_PATIENTS_STORE_SA[i] = {**p_item, **data, 'last_updated_by': updated_by_id, 'updated_at': datetime.now().isoformat()}
                    if 'created_by' not in data: MOCK_PATIENTS_STORE_SA[i]['created_by'] = original_creator
                    return MOCK_PATIENTS_STORE_SA[i]
            return None

# Utils
from utils.helpers import show_error_message, show_success_message, show_info_message

# --- Helper Functions for CRUD ---
def handle_sa_update_patient(patient_id, data, admin_id):
    try:
        updated_patient = PatientQueries.update_patient(patient_id, data, updated_by_id=admin_id)
        if updated_patient:
            show_success_message(f"Patient {updated_patient['first_name']} {updated_patient['last_name']} updated by Admin.")
            st.session_state.sa_editing_patient_id_v2 = None
            st.session_state.sa_patient_form_data_v2 = {}
            st.session_state.active_sa_patient_management_tab_v2 = "Search & Manage Patients"
            st.rerun()
        else: show_error_message("Failed to update patient information.")
    except Exception as e: show_error_message(f"Error updating patient: {e}")

# --- Tab Rendering Functions ---
def render_sa_search_manage_patients_tab(admin_user: dict):
    st.subheader("Search All Patient Records")
    search_form = SearchFormComponent(session_state_key="sa_patient_search_term_v2", label="Search by Name, ID, Phone, or Email:") # Key updated
    search_form.render()
    search_query = st.session_state.get("sa_patient_search_term_v2", "")

    if st.button("🔍 Search All Patients", key="sa_search_patients_btn_v2"): perform_search_now = True # Key updated
    else: perform_search_now = bool(search_query) # Search if term exists, otherwise show all (or some default)

    patients_data = []
    if perform_search_now or not search_query: # If button clicked or no search query (show all)
        try: patients_data = PatientQueries.search_patients(search_term=search_query)
        except Exception as e: show_error_message(f"Error searching patients: {e}")

    total_system_patients = len(PatientQueries.search_patients())
    st.caption(f"Displaying {len(patients_data)} of {total_system_patients} total patients in system.")

    if not patients_data and search_query: st.info(f"No patients found matching '{search_query}'.")
    elif not patients_data and not search_query : st.info("No patients in the system yet.") # Only if DB is empty

    for p_item_data in patients_data:
        def edit_action_sa(patient_data_item=p_item_data):
            st.session_state.sa_editing_patient_id_v2 = patient_data_item['id'] # Key updated
            full_details_sa = PatientQueries.get_patient_details(patient_data_item['id'])
            st.session_state.sa_patient_form_data_v2 = full_details_sa if full_details_sa else patient_data_item # Key updated
            st.session_state.active_sa_patient_management_tab_v2 = "Edit Patient Details"  # Key updated
            st.rerun()

        actions_for_card = {"Edit Patient Details": edit_action_sa}
        PatientCard(patient_data=p_item_data, actions=actions_for_card, key=f"sa_pat_card_{p_item_data['id']}_v2") # Key updated
        st.markdown("---")

def render_sa_edit_patient_tab(admin_user: dict):
    if not st.session_state.sa_editing_patient_id_v2: # Key updated
        st.info("No patient selected for editing. Please select a patient from the 'Search & Manage Patients' tab.")
        if st.button("Back to Search", key="sa_back_to_search_v2"): # Key updated
            st.session_state.active_sa_patient_management_tab_v2 = "Search & Manage Patients" # Key updated
            st.rerun()
        return

    patient_name = f"{st.session_state.sa_patient_form_data_v2.get('first_name', '')} {st.session_state.sa_patient_form_data_v2.get('last_name', '')}" # Key updated
    st.subheader(f"Edit Patient Record: {patient_name} (ID: {st.session_state.sa_editing_patient_id_v2})") # Key updated

    patient_form_sa = PatientFormComponent(edit_mode=True, patient_data=st.session_state.sa_patient_form_data_v2, key_prefix="sa_edit_patient_form_v2") # Key updated
    submitted_patient_data = patient_form_sa.render()

    if submitted_patient_data:
        if submitted_patient_data.get("cancelled"):
            show_info_message("Edit operation cancelled.")
            st.session_state.sa_editing_patient_id_v2 = None; st.session_state.sa_patient_form_data_v2 = {} # Keys updated
            st.session_state.active_sa_patient_management_tab_v2 = "Search & Manage Patients"; st.rerun() # Key updated
        else:
            handle_sa_update_patient(st.session_state.sa_editing_patient_id_v2, submitted_patient_data, admin_user['id']) # Key updated

# --- Main Page Function ---
def show_sa_patient_management_page():
    require_authentication()
    require_role_access([USER_ROLES['SUPER_ADMIN']])
    inject_css()
    st.markdown("<h1>👥 All Patients (Super Admin View)</h1>", unsafe_allow_html=True)

    admin = get_current_user()
    if not admin: show_error_message("Admin user data not found."); return

    # Initialize session state variables with 'sa_' prefix and versioned keys
    if 'sa_editing_patient_id_v2' not in st.session_state: st.session_state.sa_editing_patient_id_v2 = None
    if 'sa_patient_form_data_v2' not in st.session_state: st.session_state.sa_patient_form_data_v2 = {}
    if 'sa_patient_search_term_v2' not in st.session_state: st.session_state.sa_patient_search_term_v2 = ""
    if 'active_sa_patient_management_tab_v2' not in st.session_state:
        st.session_state.active_sa_patient_management_tab_v2 = "Search & Manage Patients"

    tab_titles_sa = ["Search & Manage Patients", "Edit Patient Details"]

    # Logic to determine which tab should be "active" based on session state
    # This doesn't directly set st.tabs' active tab, but ensures content is ready for when user clicks or page reruns
    if st.session_state.sa_editing_patient_id_v2:
        # If editing, we expect the "Edit Patient Details" tab to be the focus.
        # Streamlit's st.tabs doesn't have a programmatic way to set the active tab after initial render without workarounds.
        # The content of the tabs will be conditional on session state.
        pass # The content of render_sa_edit_patient_tab will handle being visible.

    tab1_sa, tab2_sa = st.tabs(tab_titles_sa)

    with tab1_sa:
        render_sa_search_manage_patients_tab(admin)

    with tab2_sa:
        render_sa_edit_patient_tab(admin)


if __name__ == "__main__":
    if 'user' not in st.session_state:
        st.session_state.user = {'id': 'superadmin002', 'username': 'sa_godmode_v2', 'role': USER_ROLES['SUPER_ADMIN'], 'full_name': 'Super Admin Prime v2'} # Updated details
        st.session_state.authenticated = True; st.session_state.session_valid_until = datetime.now() + timedelta(hours=1)

    # Ensure all versioned session state keys are initialized for standalone run
    if 'sa_editing_patient_id_v2' not in st.session_state: st.session_state.sa_editing_patient_id_v2 = None
    if 'sa_patient_form_data_v2' not in st.session_state: st.session_state.sa_patient_form_data_v2 = {}
    if 'sa_patient_search_term_v2' not in st.session_state: st.session_state.sa_patient_search_term_v2 = ""
    if 'active_sa_patient_management_tab_v2' not in st.session_state: st.session_state.active_sa_patient_management_tab_v2 = "Search & Manage Patients"

    if not COMPONENTS_AVAILABLE: st.sidebar.warning("Using MOCK UI components for SA Patient Mgt.")
    if not DB_QUERIES_AVAILABLE: st.sidebar.warning("Using MOCK DB Queries for SA Patient Mgt.")

    show_sa_patient_management_page()
=======
"""
MedScript Pro - Super Admin Patient Management
This page handles comprehensive patient management for super administrators including CRUD operations,
patient analytics, demographics, medical history, and visit history display.
"""

from datetime import datetime, date, timedelta
from typing import Dict, List, Any, Optional
import streamlit as st
from config.settings import USER_ROLES, GENDER_OPTIONS
from config.styles import inject_css, inject_component_css
from auth.authentication import require_authentication, get_current_user
from auth.permissions import require_role_access
from components.forms import PatientFormComponent, SearchFormComponent
from components.cards import PatientCard, MetricCard, AnalyticsCard, render_card_grid
from components.charts import PieChart, BarChart, TimeSeriesChart, DonutChart
from database.queries import PatientQueries, VisitQueries, PrescriptionQueries, AnalyticsQueries
from utils.formatters import (
    format_patient_name, format_date_display, format_phone_number,
    format_age_from_birth_date, format_medical_conditions, format_allergies,
    format_relative_date, get_time_ago
)
from utils.helpers import calculate_age
from services.analytics_service import log_analytics_event
import pandas as pd

def show_patient_management():
    """Display the patient management page"""
    # Authentication and permission checks
    require_authentication()
    require_role_access([USER_ROLES['SUPER_ADMIN']])
    
    # Inject CSS
    inject_css()
    inject_component_css('DASHBOARD_CARDS')
    inject_component_css('PATIENT_CARDS')
    
    # Page header
    st.markdown("""
        <div class="main-header">
            <h1>🏥 Patient Management</h1>
            <p>Comprehensive patient database management and analytics</p>
        </div>
    """, unsafe_allow_html=True)
    
    # Initialize session state
    if 'selected_patient' not in st.session_state:
        st.session_state.selected_patient = None
    if 'show_create_form' not in st.session_state:
        st.session_state.show_create_form = False
    if 'show_edit_form' not in st.session_state:
        st.session_state.show_edit_form = False
    if 'show_patient_details' not in st.session_state:
        st.session_state.show_patient_details = False
    
    # Main content
    render_patient_management_content()

def render_patient_management_content():
    """Render the main patient management content"""
    try:
        # Create tabs for different sections
        tab1, tab2, tab3, tab4 = st.tabs([
            "📋 Patient List", "📊 Analytics", "👤 Patient Details", "🔍 Advanced Search"
        ])
        
        with tab1:
            render_patient_list_tab()
        
        with tab2:
            render_patient_analytics_tab()
        
        with tab3:
            render_patient_details_tab()
        
        with tab4:
            render_advanced_search_tab()
    
    except Exception as e:
        st.error(f"Error loading patient management: {str(e)}")

def render_patient_list_tab():
    """Render the patient list tab with CRUD operations"""
    # Action buttons
    col_actions = st.columns([1, 1, 1, 1, 3])
    
    with col_actions[0]:
        if st.button("➕ Add Patient", type="primary", use_container_width=True):
            st.session_state.show_create_form = True
            st.session_state.show_edit_form = False
            st.session_state.show_patient_details = False
            st.session_state.selected_patient = None
            st.rerun()
    
    with col_actions[1]:
        if st.button("🔄 Refresh", use_container_width=True):
            st.session_state.selected_patient = None
            st.session_state.show_create_form = False
            st.session_state.show_edit_form = False
            st.session_state.show_patient_details = False
            st.rerun()
    
    with col_actions[2]:
        if st.button("📊 Analytics", use_container_width=True):
            st.session_state.show_patient_details = False
            st.session_state.show_create_form = False
            st.session_state.show_edit_form = False
    
    with col_actions[3]:
        if st.button("📥 Export", use_container_width=True):
            export_patient_data()
    
    # Show appropriate content based on state
    if st.session_state.show_create_form:
        render_create_patient_form()
    elif st.session_state.show_edit_form and st.session_state.selected_patient:
        render_edit_patient_form()
    elif st.session_state.show_patient_details and st.session_state.selected_patient:
        render_patient_details_view()
    else:
        render_patient_search_and_list()

def render_patient_search_and_list():
    """Render patient search and list interface"""
    st.subheader("🏥 Patient Database")
    
    # Search and filters
    col_search, col_filter1, col_filter2 = st.columns([2, 1, 1])
    
    with col_search:
        search_term = st.text_input(
            "Search patients",
            placeholder="Search by name, ID, phone, or email...",
            label_visibility="collapsed"
        )
    
    with col_filter1:
        gender_filter = st.selectbox(
            "Filter by Gender",
            options=["All Genders"] + GENDER_OPTIONS,
            label_visibility="collapsed"
        )
    
    with col_filter2:
        age_filter = st.selectbox(
            "Filter by Age Group",
            options=["All Ages", "0-18", "19-35", "36-50", "51-65", "65+"],
            label_visibility="collapsed"
        )
    
    # Get patients with filters
    all_patients = PatientQueries.search_patients(search_term, limit=500)
    
    if not all_patients:
        st.warning("No patients found in the system")
        return
    
    # Apply filters
    filtered_patients = apply_patient_filters(all_patients, gender_filter, age_filter)
    
    # Patient statistics
    render_patient_statistics(all_patients, filtered_patients)
    
    # Patients display
    if filtered_patients:
        render_patients_display(filtered_patients)
    else:
        st.info("No patients match the current filters")

def apply_patient_filters(patients: List[Dict[str, Any]], gender_filter: str, age_filter: str) -> List[Dict[str, Any]]:
    """Apply filters to patient list"""
    filtered = patients
    
    # Apply gender filter
    if gender_filter != "All Genders":
        filtered = [p for p in filtered if p.get('gender') == gender_filter]
    
    # Apply age filter
    if age_filter != "All Ages":
        age_filtered = []
        for patient in filtered:
            age = calculate_age(patient.get('date_of_birth', ''))
            
            if age_filter == "0-18" and age <= 18:
                age_filtered.append(patient)
            elif age_filter == "19-35" and 19 <= age <= 35:
                age_filtered.append(patient)
            elif age_filter == "36-50" and 36 <= age <= 50:
                age_filtered.append(patient)
            elif age_filter == "51-65" and 51 <= age <= 65:
                age_filtered.append(patient)
            elif age_filter == "65+" and age > 65:
                age_filtered.append(patient)
        
        filtered = age_filtered
    
    return filtered

def render_patient_statistics(all_patients: List[Dict[str, Any]], filtered_patients: List[Dict[str, Any]]):
    """Render patient statistics"""
    st.markdown("### 📊 Patient Statistics")
    
    col1, col2, col3, col4 = st.columns(4)
    
    with col1:
        total_patients = len(all_patients)
        filtered_count = len(filtered_patients)
        st.metric(
            label="Total Patients",
            value=total_patients,
            delta=f"Showing {filtered_count}" if filtered_count != total_patients else None
        )
    
    with col2:
        male_patients = len([p for p in all_patients if p.get('gender') == 'Male'])
        st.metric(
            label="Male Patients",
            value=male_patients,
            delta=f"{(male_patients/total_patients*100):.1f}%" if total_patients > 0 else "0%"
        )
    
    with col3:
        female_patients = len([p for p in all_patients if p.get('gender') == 'Female'])
        st.metric(
            label="Female Patients",
            value=female_patients,
            delta=f"{(female_patients/total_patients*100):.1f}%" if total_patients > 0 else "0%"
        )
    
    with col4:
        # Calculate average age
        ages = []
        for patient in all_patients:
            age = calculate_age(patient.get('date_of_birth', ''))
            if age > 0:
                ages.append(age)
        
        avg_age = sum(ages) // len(ages) if ages else 0
        st.metric(
            label="Average Age",
            value=f"{avg_age} years"
        )
    
    # Recent registrations
    col5, col6, col7, col8 = st.columns(4)
    
    with col5:
        # Patients registered in last 30 days
        thirty_days_ago = (datetime.now() - timedelta(days=30)).date()
        recent_patients = len([
            p for p in all_patients 
            if p.get('created_at') and 
            datetime.fromisoformat(p['created_at'].replace('Z', '+00:00')).date() >= thirty_days_ago
        ])
        st.metric(
            label="New (30 days)",
            value=recent_patients
        )
    
    with col6:
        # Patients with allergies
        allergy_patients = len([
            p for p in all_patients 
            if p.get('allergies') and p['allergies'].lower() not in ['none', 'none known', 'nka']
        ])
        st.metric(
            label="With Allergies",
            value=allergy_patients
        )
    
    with col7:
        # Patients with chronic conditions
        condition_patients = len([
            p for p in all_patients 
            if p.get('medical_conditions') and p['medical_conditions'].lower() != 'none'
        ])
        st.metric(
            label="With Conditions",
            value=condition_patients
        )
    
    with col8:
        # Emergency contacts available
        emergency_contacts = len([
            p for p in all_patients 
            if p.get('emergency_contact') and p.get('emergency_phone')
        ])
        st.metric(
            label="Emergency Contacts",
            value=emergency_contacts
        )

def render_patients_display(patients: List[Dict[str, Any]]):
    """Render patients in a list format"""
    st.markdown("### 👥 Patient List")
    
    # View toggle
    view_mode = st.radio(
        "View Mode",
        options=["Table", "Cards"],
        horizontal=True,
        label_visibility="collapsed"
    )
    
    if view_mode == "Table":
        render_patients_table(patients)
    else:
        render_patients_cards(patients)

def render_patients_table(patients: List[Dict[str, Any]]):
    """Render patients as a data table"""
    # Prepare table data
    table_data = []
    for patient in patients:
        age = calculate_age(patient.get('date_of_birth', ''))
        name = format_patient_name(patient.get('first_name', ''), patient.get('last_name', ''))
        phone = format_phone_number(patient.get('phone', '')) if patient.get('phone') else 'N/A'
        
        # Format medical info
        allergies = patient.get('allergies', 'None known')
        if allergies.lower() in ['none', 'none known', 'nka']:
            allergies = 'None known'
        else:
            allergies = allergies[:30] + "..." if len(allergies) > 30 else allergies
        
        conditions = patient.get('medical_conditions', 'None')
        if conditions.lower() == 'none':
            conditions = 'None'
        else:
            conditions = conditions[:30] + "..." if len(conditions) > 30 else conditions
        
        # Registration date
        created_at = patient.get('created_at', '')
        if created_at:
            try:
                created_date = datetime.fromisoformat(created_at.replace('Z', '+00:00')).date()
                reg_date = format_relative_date(created_date)
            except:
                reg_date = created_at[:10]
        else:
            reg_date = 'Unknown'
        
        table_data.append({
            "Patient ID": patient.get('patient_id', 'Unknown'),
            "Name": name,
            "Age": f"{age} years",
            "Gender": patient.get('gender', 'Unknown'),
            "Phone": phone,
            "Allergies": allergies,
            "Conditions": conditions,
            "Registered": reg_date,
            "ID": patient.get('id', 0)  # Hidden ID for actions
        })
    
    if table_data:
        # Display table
        df = pd.DataFrame(table_data)
        
        # Configure table display
        st.dataframe(
            df.drop('ID', axis=1),  # Hide ID column
            use_container_width=True,
            hide_index=True
        )
        
        # Action buttons below table
        st.markdown("### 🔧 Patient Actions")
        
        selected_patient_id = st.selectbox(
            "Select patient for actions",
            options=[patient.get('id') for patient in patients],
            format_func=lambda x: next(
                (format_patient_name(p.get('first_name', ''), p.get('last_name', '')) + 
                 f" (ID: {p.get('patient_id', 'Unknown')})"
                 for p in patients if p.get('id') == x), 
                'Unknown'
            ),
            label_visibility="collapsed"
        )
        
        if selected_patient_id:
            selected_patient = next((p for p in patients if p.get('id') == selected_patient_id), None)
            if selected_patient:
                col_view, col_edit, col_history = st.columns(3)
                
                with col_view:
                    if st.button("👁️ View Details", use_container_width=True):
                        view_patient_callback(selected_patient)
                
                with col_edit:
                    if st.button("✏️ Edit Patient", use_container_width=True):
                        edit_patient_callback(selected_patient)
                
                with col_history:
                    if st.button("📋 Visit History", use_container_width=True):
                        show_visit_history_callback(selected_patient)

def render_patients_cards(patients: List[Dict[str, Any]]):
    """Render patients as cards"""
    # Action callbacks for patient cards
    action_callbacks = {
        "👁️ View": lambda patient: view_patient_callback(patient),
        "✏️ Edit": lambda patient: edit_patient_callback(patient),
        "📋 History": lambda patient: show_visit_history_callback(patient)
    }
    
    # Render cards in groups of 2
    for i in range(0, len(patients), 2):
        cols = st.columns(2)
        
        for j, col in enumerate(cols):
            if i + j < len(patients):
                patient = patients[i + j]
                with col:
                    card = PatientCard(
                        patient_data=patient,
                        action_callbacks=action_callbacks
                    )
                    card.render()
                    st.divider()

def render_create_patient_form():
    """Render the create patient form"""
    st.subheader("➕ Register New Patient")
    
    # Cancel button
    if st.button("← Back to Patient List"):
        st.session_state.show_create_form = False
        st.rerun()
    
    # Patient form
    patient_form = PatientFormComponent(edit_mode=False)
    form_result = patient_form.render()
    
    if form_result:
        if form_result.get('cancelled'):
            st.session_state.show_create_form = False
            st.rerun()
        else:
            # Create patient
            current_user = get_current_user()
            create_result = create_new_patient(form_result, current_user['id'])
            if create_result:
                st.success("✅ Patient registered successfully!")
                log_analytics_event('create_patient', 'patient', create_result)
                st.session_state.show_create_form = False
                st.rerun()

def render_edit_patient_form():
    """Render the edit patient form"""
    patient = st.session_state.selected_patient
    if not patient:
        st.error("No patient selected for editing")
        return
    
    st.subheader(f"✏️ Edit Patient: {format_patient_name(patient.get('first_name', ''), patient.get('last_name', ''))}")
    
    # Cancel button
    if st.button("← Back to Patient List"):
        st.session_state.show_edit_form = False
        st.session_state.selected_patient = None
        st.rerun()
    
    # Patient form with existing data
    patient_form = PatientFormComponent(edit_mode=True, patient_data=patient)
    form_result = patient_form.render()
    
    if form_result:
        if form_result.get('cancelled'):
            st.session_state.show_edit_form = False
            st.session_state.selected_patient = None
            st.rerun()
        else:
            # Update patient
            update_result = update_existing_patient(patient.get('id'), form_result)
            if update_result:
                st.success("✅ Patient updated successfully!")
                log_analytics_event('update_patient', 'patient', patient.get('id'))
                st.session_state.show_edit_form = False
                st.session_state.selected_patient = None
                st.rerun()

def render_patient_details_view():
    """Render detailed patient information view"""
    patient = st.session_state.selected_patient
    if not patient:
        st.error("No patient selected")
        return
    
    # Header
    patient_name = format_patient_name(patient.get('first_name', ''), patient.get('last_name', ''))
    st.subheader(f"👤 Patient Details: {patient_name}")
    
    # Back button
    if st.button("← Back to Patient List"):
        st.session_state.show_patient_details = False
        st.session_state.selected_patient = None
        st.rerun()
    
    # Patient information tabs
    detail_tab1, detail_tab2, detail_tab3, detail_tab4 = st.tabs([
        "📋 Basic Info", "🏥 Medical Info", "📅 Visit History", "📝 Prescriptions"
    ])
    
    with detail_tab1:
        render_patient_basic_info(patient)
    
    with detail_tab2:
        render_patient_medical_info(patient)
    
    with detail_tab3:
        render_patient_visit_history(patient)
    
    with detail_tab4:
        render_patient_prescriptions(patient)

def render_patient_basic_info(patient: Dict[str, Any]):
    """Render patient basic information"""
    col1, col2 = st.columns(2)
    
    with col1:
        st.markdown("**👤 Personal Information**")
        st.write(f"**Patient ID:** {patient.get('patient_id', 'Unknown')}")
        st.write(f"**Full Name:** {format_patient_name(patient.get('first_name', ''), patient.get('last_name', ''))}")
        
        # Age and birth date
        if patient.get('date_of_birth'):
            age = calculate_age(patient['date_of_birth'])
            birth_date = format_date_display(patient['date_of_birth'])
            st.write(f"**Age:** {age} years old")
            st.write(f"**Date of Birth:** {birth_date}")
        
        st.write(f"**Gender:** {patient.get('gender', 'Unknown')}")
        
        # Physical measurements
        if patient.get('weight'):
            st.write(f"**Weight:** {patient['weight']} kg")
        if patient.get('height'):
            st.write(f"**Height:** {patient['height']} cm")
        if patient.get('blood_group'):
            st.write(f"**Blood Group:** {patient['blood_group']}")
    
    with col2:
        st.markdown("**📞 Contact Information**")
        if patient.get('phone'):
            st.write(f"**Phone:** {format_phone_number(patient['phone'])}")
        if patient.get('email'):
            st.write(f"**Email:** {patient['email']}")
        if patient.get('address'):
            st.write(f"**Address:** {patient['address']}")
        
        st.markdown("**🚨 Emergency Contact**")
        if patient.get('emergency_contact'):
            st.write(f"**Name:** {patient['emergency_contact']}")
        if patient.get('emergency_phone'):
            st.write(f"**Phone:** {format_phone_number(patient['emergency_phone'])}")
        
        if patient.get('insurance_info'):
            st.markdown("**🏥 Insurance**")
            st.write(patient['insurance_info'])
    
    # Registration information
    st.markdown("**📅 Registration Information**")
    col3, col4 = st.columns(2)
    
    with col3:
        if patient.get('created_at'):
            created_date = datetime.fromisoformat(patient['created_at'].replace('Z', '+00:00'))
            st.write(f"**Registered:** {format_date_display(created_date.date())} ({get_time_ago(created_date)})")
        
        if patient.get('created_by_name'):
            st.write(f"**Registered by:** {patient['created_by_name']}")
    
    with col4:
        if patient.get('updated_at'):
            updated_date = datetime.fromisoformat(patient['updated_at'].replace('Z', '+00:00'))
            st.write(f"**Last Updated:** {get_time_ago(updated_date)}")
    
    # Additional notes
    if patient.get('notes'):
        st.markdown("**📝 Additional Notes**")
        st.write(patient['notes'])

def render_patient_medical_info(patient: Dict[str, Any]):
    """Render patient medical information"""
    col1, col2 = st.columns(2)
    
    with col1:
        st.markdown("**⚠️ Allergies**")
        allergies = patient.get('allergies', 'None known')
        if allergies.lower() in ['none', 'none known', 'nka']:
            st.info("✅ No known allergies")
        else:
            st.error(f"⚠️ {format_allergies(allergies)}")
        
        st.markdown("**🏥 Medical Conditions**")
        conditions = patient.get('medical_conditions', 'None')
        if conditions.lower() == 'none':
            st.info("✅ No reported medical conditions")
        else:
            st.warning(f"📋 {format_medical_conditions(conditions)}")
    
    with col2:
        st.markdown("**📊 Health Metrics**")
        
        # BMI calculation if height and weight available
        if patient.get('height') and patient.get('weight'):
            height_m = float(patient['height']) / 100  # Convert cm to m
            weight_kg = float(patient['weight'])
            bmi = weight_kg / (height_m ** 2)
            
            bmi_category = "Unknown"
            if bmi < 18.5:
                bmi_category = "Underweight"
            elif bmi < 25:
                bmi_category = "Normal weight"
            elif bmi < 30:
                bmi_category = "Overweight"
            else:
                bmi_category = "Obese"
            
            st.metric("BMI", f"{bmi:.1f}", f"{bmi_category}")
        
        # Age category
        if patient.get('date_of_birth'):
            age = calculate_age(patient['date_of_birth'])
            age_category = "Unknown"
            if age < 18:
                age_category = "Pediatric"
            elif age < 65:
                age_category = "Adult"
            else:
                age_category = "Senior"
            
            st.metric("Age Category", age_category)

def render_patient_visit_history(patient: Dict[str, Any]):
    """Render patient visit history"""
    patient_id = patient.get('id')
    if not patient_id:
        st.error("Patient ID not available")
        return
    
    # Get visit history
    visits = VisitQueries.get_patient_visits(patient_id, limit=50)
    
    if not visits:
        st.info("No visit history found for this patient")
        return
    
    st.markdown(f"**📅 Visit History ({len(visits)} visits)**")
    
    # Visit statistics
    col1, col2, col3, col4 = st.columns(4)
    
    with col1:
        total_visits = len(visits)
        st.metric("Total Visits", total_visits)
    
    with col2:
        recent_visits = len([v for v in visits if 
                           datetime.fromisoformat(v['created_at'].replace('Z', '+00:00')).date() >= 
                           (datetime.now() - timedelta(days=30)).date()])
        st.metric("Recent (30 days)", recent_visits)
    
    with col3:
        completed_visits = len([v for v in visits if v.get('consultation_completed')])
        st.metric("Completed", completed_visits)
    
    with col4:
        emergency_visits = len([v for v in visits if v.get('visit_type') == 'Emergency'])
        st.metric("Emergency", emergency_visits)
    
    # Visit list
    for visit in visits[:10]:  # Show last 10 visits
        with st.expander(f"📅 {visit.get('visit_type', 'Visit')} - {format_date_display(visit.get('visit_date', ''))}"):
            col_visit1, col_visit2 = st.columns(2)
            
            with col_visit1:
                st.write(f"**Date:** {format_date_display(visit.get('visit_date', ''))}")
                if visit.get('visit_time'):
                    st.write(f"**Time:** {visit['visit_time']}")
                st.write(f"**Type:** {visit.get('visit_type', 'Unknown')}")
                if visit.get('is_followup'):
                    st.write("**Follow-up:** Yes")
                st.write(f"**Status:** {'✅ Completed' if visit.get('consultation_completed') else '⏳ Pending'}")
            
            with col_visit2:
                if visit.get('current_problems'):
                    st.write(f"**Problems:** {visit['current_problems']}")
                
                # Vital signs
                vital_signs = []
                if visit.get('blood_pressure'):
                    vital_signs.append(f"BP: {visit['blood_pressure']}")
                if visit.get('temperature'):
                    vital_signs.append(f"Temp: {visit['temperature']}°F")
                if visit.get('pulse_rate'):
                    vital_signs.append(f"HR: {visit['pulse_rate']}")
                
                if vital_signs:
                    st.write(f"**Vitals:** {' | '.join(vital_signs)}")
            
            if visit.get('notes'):
                st.write(f"**Notes:** {visit['notes']}")

def render_patient_prescriptions(patient: Dict[str, Any]):
    """Render patient prescriptions"""
    patient_id = patient.get('id')
    if not patient_id:
        st.error("Patient ID not available")
        return
    
    # Get prescriptions for this patient
    prescriptions = PrescriptionQueries.search_prescriptions(limit=100)
    patient_prescriptions = [p for p in prescriptions if p.get('patient_id') == patient_id]
    
    if not patient_prescriptions:
        st.info("No prescriptions found for this patient")
        return
    
    st.markdown(f"**📝 Prescriptions ({len(patient_prescriptions)})**")
    
    # Prescription statistics
    col1, col2, col3, col4 = st.columns(4)
    
    with col1:
        total_prescriptions = len(patient_prescriptions)
        st.metric("Total Prescriptions", total_prescriptions)
    
    with col2:
        active_prescriptions = len([p for p in patient_prescriptions if p.get('status') == 'Active'])
        st.metric("Active", active_prescriptions)
    
    with col3:
        completed_prescriptions = len([p for p in patient_prescriptions if p.get('status') == 'Completed'])
        st.metric("Completed", completed_prescriptions)
    
    with col4:
        recent_prescriptions = len([p for p in patient_prescriptions if 
                                  datetime.fromisoformat(p['created_at'].replace('Z', '+00:00')).date() >= 
                                  (datetime.now() - timedelta(days=30)).date()])
        st.metric("Recent (30 days)", recent_prescriptions)
    
    # Prescription list
    for prescription in patient_prescriptions[:10]:  # Show last 10 prescriptions
        with st.expander(f"📝 {prescription.get('prescription_id', 'Unknown')} - {format_date_display(prescription.get('created_at', ''))}"):
            col_rx1, col_rx2 = st.columns(2)
            
            with col_rx1:
                st.write(f"**Prescription ID:** {prescription.get('prescription_id', 'Unknown')}")
                st.write(f"**Date:** {format_date_display(prescription.get('created_at', ''))}")
                st.write(f"**Doctor:** {prescription.get('doctor_name', 'Unknown')}")
                st.write(f"**Status:** {prescription.get('status', 'Unknown')}")
            
            with col_rx2:
                if prescription.get('diagnosis'):
                    st.write(f"**Diagnosis:** {prescription['diagnosis']}")
                
                # Get prescription details for medication/lab test counts
                prescription_details = PrescriptionQueries.get_prescription_details(prescription.get('id'))
                if prescription_details:
                    med_count = len(prescription_details.get('medications', []))
                    lab_count = len(prescription_details.get('lab_tests', []))
                    st.write(f"**Medications:** {med_count}")
                    st.write(f"**Lab Tests:** {lab_count}")

def render_patient_analytics_tab():
    """Render patient analytics and demographics"""
    st.subheader("📊 Patient Analytics & Demographics")
    
    # Get all patients for analytics
    all_patients = PatientQueries.search_patients(limit=1000)
    
    if not all_patients:
        st.warning("No patient data available for analytics")
        return
    
    # Time range selector
    col_time1, col_time2 = st.columns([1, 3])
    
    with col_time1:
        time_range = st.selectbox(
            "Analytics Period",
            options=[30, 60, 90, 180, 365],
            index=2,
            format_func=lambda x: f"Last {x} days"
        )
    
    # Filter patients by time range
    cutoff_date = (datetime.now() - timedelta(days=time_range)).date()
    recent_patients = [
        p for p in all_patients 
        if p.get('created_at') and 
        datetime.fromisoformat(p['created_at'].replace('Z', '+00:00')).date() >= cutoff_date
    ]
    
    # Analytics sections
    render_demographic_analytics(all_patients, recent_patients)
    render_registration_trends(all_patients, time_range)
    render_medical_analytics(all_patients)

def render_demographic_analytics(all_patients: List[Dict[str, Any]], recent_patients: List[Dict[str, Any]]):
    """Render demographic analytics charts"""
    st.markdown("### 👥 Demographic Analysis")
    
    col1, col2 = st.columns(2)
    
    with col1:
        # Gender distribution
        gender_counts = {}
        for patient in all_patients:
            gender = patient.get('gender', 'Unknown')
            gender_counts[gender] = gender_counts.get(gender, 0) + 1
        
        if gender_counts:
            chart_data = [{'gender': k, 'count': v} for k, v in gender_counts.items()]
            chart = PieChart(
                data=chart_data,
                labels_field='gender',
                values_field='count',
                title='Patient Distribution by Gender'
            )
            chart.render()
    
    with col2:
        # Age distribution
        age_groups = {'0-18': 0, '19-35': 0, '36-50': 0, '51-65': 0, '65+': 0}
        
        for patient in all_patients:
            age = calculate_age(patient.get('date_of_birth', ''))
            if age <= 18:
                age_groups['0-18'] += 1
            elif age <= 35:
                age_groups['19-35'] += 1
            elif age <= 50:
                age_groups['36-50'] += 1
            elif age <= 65:
                age_groups['51-65'] += 1
            else:
                age_groups['65+'] += 1
        
        chart_data = [{'age_group': k, 'count': v} for k, v in age_groups.items()]
        chart = BarChart(
            data=chart_data,
            x_field='age_group',
            y_field='count',
            title='Patient Distribution by Age Group'
        )
        chart.render()

def render_registration_trends(all_patients: List[Dict[str, Any]], time_range: int):
    """Render patient registration trends"""
    st.markdown("### 📈 Registration Trends")
    
    # Group patients by registration date
    from collections import defaultdict
    daily_registrations = defaultdict(int)
    
    cutoff_date = (datetime.now() - timedelta(days=time_range)).date()
    
    for patient in all_patients:
        if patient.get('created_at'):
            try:
                reg_date = datetime.fromisoformat(patient['created_at'].replace('Z', '+00:00')).date()
                if reg_date >= cutoff_date:
                    daily_registrations[reg_date.strftime('%Y-%m-%d')] += 1
            except:
                continue
    
    if daily_registrations:
        chart_data = [
            {'date': date_str, 'registrations': count}
            for date_str, count in sorted(daily_registrations.items())
        ]
        
        chart = TimeSeriesChart(
            data=chart_data,
            x_field='date',
            y_field='registrations',
            title=f'Patient Registrations - Last {time_range} Days'
        )
        chart.render()
    else:
        st.info("No registrations found in the selected time period")

def render_medical_analytics(all_patients: List[Dict[str, Any]]):
    """Render medical information analytics"""
    st.markdown("### 🏥 Medical Information Analytics")
    
    col1, col2 = st.columns(2)
    
    with col1:
        # Most common allergies
        st.markdown("**Most Common Allergies**")
        allergy_counts = defaultdict(int)
        
        for patient in all_patients:
            allergies = patient.get('allergies', '')
            if allergies and allergies.lower() not in ['none', 'none known', 'nka']:
                # Split and count individual allergies
                allergy_list = [a.strip().title() for a in allergies.split(',')]
                for allergy in allergy_list:
                    if allergy:
                        allergy_counts[allergy] += 1
        
        if allergy_counts:
            # Show top 10 allergies
            sorted_allergies = sorted(allergy_counts.items(), key=lambda x: x[1], reverse=True)[:10]
            for i, (allergy, count) in enumerate(sorted_allergies, 1):
                st.write(f"{i}. {allergy}: {count} patients")
        else:
            st.info("No allergy data available")
    
    with col2:
        # Most common medical conditions
        st.markdown("**Most Common Medical Conditions**")
        condition_counts = defaultdict(int)
        
        for patient in all_patients:
            conditions = patient.get('medical_conditions', '')
            if conditions and conditions.lower() != 'none':
                # Split and count individual conditions
                condition_list = [c.strip().title() for c in conditions.split(',')]
                for condition in condition_list:
                    if condition:
                        condition_counts[condition] += 1
        
        if condition_counts:
            # Show top 10 conditions
            sorted_conditions = sorted(condition_counts.items(), key=lambda x: x[1], reverse=True)[:10]
            for i, (condition, count) in enumerate(sorted_conditions, 1):
                st.write(f"{i}. {condition}: {count} patients")
        else:
            st.info("No medical condition data available")

def render_advanced_search_tab():
    """Render advanced search interface"""
    st.subheader("🔍 Advanced Patient Search")
    
    with st.form("advanced_search_form"):
        # Search criteria
        col1, col2, col3 = st.columns(3)
        
        with col1:
            name_search = st.text_input("Patient Name", placeholder="First or last name")
            patient_id_search = st.text_input("Patient ID", placeholder="PT-YYYYMMDD-XXXXXX")
            phone_search = st.text_input("Phone Number", placeholder="Phone number")
        
        with col2:
            gender_search = st.selectbox("Gender", options=["Any"] + GENDER_OPTIONS)
            age_min = st.number_input("Minimum Age", min_value=0, max_value=150, value=0)
            age_max = st.number_input("Maximum Age", min_value=0, max_value=150, value=150)
        
        with col3:
            allergy_search = st.text_input("Has Allergy", placeholder="Allergy name")
            condition_search = st.text_input("Has Condition", placeholder="Medical condition")
            
            # Date range
            st.markdown("**Registration Date Range**")
            date_from = st.date_input("From", value=date.today() - timedelta(days=365))
            date_to = st.date_input("To", value=date.today())
        
        # Submit search
        search_submitted = st.form_submit_button("🔍 Search Patients", type="primary")
    
    if search_submitted:
        # Perform advanced search
        search_results = perform_advanced_patient_search({
            'name': name_search,
            'patient_id': patient_id_search,
            'phone': phone_search,
            'gender': gender_search if gender_search != "Any" else None,
            'age_min': age_min,
            'age_max': age_max,
            'allergy': allergy_search,
            'condition': condition_search,
            'date_from': date_from,
            'date_to': date_to
        })
        
        if search_results:
            st.success(f"Found {len(search_results)} patient(s) matching your criteria")
            render_patients_display(search_results)
        else:
            st.info("No patients found matching your search criteria")

def perform_advanced_patient_search(criteria: Dict[str, Any]) -> List[Dict[str, Any]]:
    """Perform advanced patient search with multiple criteria"""
    # Start with all patients
    all_patients = PatientQueries.search_patients(limit=1000)
    results = all_patients
    
    # Apply name filter
    if criteria.get('name'):
        name_lower = criteria['name'].lower()
        results = [
            p for p in results
            if (name_lower in p.get('first_name', '').lower() or 
                name_lower in p.get('last_name', '').lower())
        ]
    
    # Apply patient ID filter
    if criteria.get('patient_id'):
        patient_id_lower = criteria['patient_id'].lower()
        results = [
            p for p in results
            if patient_id_lower in p.get('patient_id', '').lower()
        ]
    
    # Apply phone filter
    if criteria.get('phone'):
        phone_digits = ''.join(filter(str.isdigit, criteria['phone']))
        results = [
            p for p in results
            if phone_digits in ''.join(filter(str.isdigit, p.get('phone', '')))
        ]
    
    # Apply gender filter
    if criteria.get('gender'):
        results = [p for p in results if p.get('gender') == criteria['gender']]
    
    # Apply age range filter
    if criteria.get('age_min') or criteria.get('age_max'):
        age_filtered = []
        for patient in results:
            age = calculate_age(patient.get('date_of_birth', ''))
            if (criteria.get('age_min', 0) <= age <= criteria.get('age_max', 150)):
                age_filtered.append(patient)
        results = age_filtered
    
    # Apply allergy filter
    if criteria.get('allergy'):
        allergy_lower = criteria['allergy'].lower()
        results = [
            p for p in results
            if allergy_lower in p.get('allergies', '').lower()
        ]
    
    # Apply condition filter
    if criteria.get('condition'):
        condition_lower = criteria['condition'].lower()
        results = [
            p for p in results
            if condition_lower in p.get('medical_conditions', '').lower()
        ]
    
    # Apply date range filter
    if criteria.get('date_from') or criteria.get('date_to'):
        date_filtered = []
        for patient in results:
            if patient.get('created_at'):
                try:
                    reg_date = datetime.fromisoformat(patient['created_at'].replace('Z', '+00:00')).date()
                    if (criteria.get('date_from', date.min) <= reg_date <= criteria.get('date_to', date.max)):
                        date_filtered.append(patient)
                except:
                    continue
        results = date_filtered
    
    return results

def create_new_patient(patient_data: Dict[str, Any], created_by: int) -> Optional[int]:
    """Create a new patient"""
    try:
        patient_id = PatientQueries.create_patient(patient_data, created_by)
        
        if patient_id:
            return patient_id
        else:
            st.error("Failed to create patient. Please try again.")
            return None
    
    except Exception as e:
        st.error(f"Error creating patient: {str(e)}")
        return None

def update_existing_patient(patient_id: int, patient_data: Dict[str, Any]) -> bool:
    """Update an existing patient"""
    try:
        success = PatientQueries.update_patient(patient_id, patient_data)
        
        if not success:
            st.error("Failed to update patient. Please try again.")
        
        return success
    
    except Exception as e:
        st.error(f"Error updating patient: {str(e)}")
        return False

def export_patient_data():
    """Export patient data to CSV"""
    try:
        # Get all patients
        all_patients = PatientQueries.search_patients(limit=1000)
        
        if not all_patients:
            st.warning("No patient data to export")
            return
        
        # Prepare export data
        export_data = []
        for patient in all_patients:
            age = calculate_age(patient.get('date_of_birth', ''))
            
            export_data.append({
                'Patient ID': patient.get('patient_id', ''),
                'First Name': patient.get('first_name', ''),
                'Last Name': patient.get('last_name', ''),
                'Date of Birth': patient.get('date_of_birth', ''),
                'Age': age,
                'Gender': patient.get('gender', ''),
                'Phone': patient.get('phone', ''),
                'Email': patient.get('email', ''),
                'Address': patient.get('address', ''),
                'Allergies': patient.get('allergies', ''),
                'Medical Conditions': patient.get('medical_conditions', ''),
                'Emergency Contact': patient.get('emergency_contact', ''),
                'Emergency Phone': patient.get('emergency_phone', ''),
                'Insurance Info': patient.get('insurance_info', ''),
                'Blood Group': patient.get('blood_group', ''),
                'Weight (kg)': patient.get('weight', ''),
                'Height (cm)': patient.get('height', ''),
                'Registration Date': patient.get('created_at', ''),
                'Registered By': patient.get('created_by_name', ''),
                'Notes': patient.get('notes', '')
            })
        
        # Create DataFrame and CSV
        df = pd.DataFrame(export_data)
        csv = df.to_csv(index=False)
        
        # Download button
        st.download_button(
            label="📥 Download Patient Data (CSV)",
            data=csv,
            file_name=f"patients_export_{datetime.now().strftime('%Y%m%d_%H%M%S')}.csv",
            mime="text/csv"
        )
        
        st.success(f"✅ Prepared export file with {len(export_data)} patients")
    
    except Exception as e:
        st.error(f"Error exporting patient data: {str(e)}")

# Callback functions
def view_patient_callback(patient: Dict[str, Any]):
    """Callback for view patient details"""
    st.session_state.selected_patient = patient
    st.session_state.show_patient_details = True
    st.session_state.show_create_form = False
    st.session_state.show_edit_form = False
    st.rerun()

def edit_patient_callback(patient: Dict[str, Any]):
    """Callback for edit patient action"""
    st.session_state.selected_patient = patient
    st.session_state.show_edit_form = True
    st.session_state.show_create_form = False
    st.session_state.show_patient_details = False
    st.rerun()

def show_visit_history_callback(patient: Dict[str, Any]):
    """Callback for showing visit history"""
    st.session_state.selected_patient = patient
    st.session_state.show_patient_details = True
    st.session_state.show_create_form = False
    st.session_state.show_edit_form = False
    st.rerun()

if __name__ == "__main__":
    show_patient_management()
>>>>>>> a0c3114c
<|MERGE_RESOLUTION|>--- conflicted
+++ resolved
@@ -1,4 +1,3 @@
-<<<<<<< HEAD
 import streamlit as st
 from datetime import datetime, timedelta, date as py_date
 import copy
@@ -230,1178 +229,3 @@
     if not DB_QUERIES_AVAILABLE: st.sidebar.warning("Using MOCK DB Queries for SA Patient Mgt.")
 
     show_sa_patient_management_page()
-=======
-"""
-MedScript Pro - Super Admin Patient Management
-This page handles comprehensive patient management for super administrators including CRUD operations,
-patient analytics, demographics, medical history, and visit history display.
-"""
-
-from datetime import datetime, date, timedelta
-from typing import Dict, List, Any, Optional
-import streamlit as st
-from config.settings import USER_ROLES, GENDER_OPTIONS
-from config.styles import inject_css, inject_component_css
-from auth.authentication import require_authentication, get_current_user
-from auth.permissions import require_role_access
-from components.forms import PatientFormComponent, SearchFormComponent
-from components.cards import PatientCard, MetricCard, AnalyticsCard, render_card_grid
-from components.charts import PieChart, BarChart, TimeSeriesChart, DonutChart
-from database.queries import PatientQueries, VisitQueries, PrescriptionQueries, AnalyticsQueries
-from utils.formatters import (
-    format_patient_name, format_date_display, format_phone_number,
-    format_age_from_birth_date, format_medical_conditions, format_allergies,
-    format_relative_date, get_time_ago
-)
-from utils.helpers import calculate_age
-from services.analytics_service import log_analytics_event
-import pandas as pd
-
-def show_patient_management():
-    """Display the patient management page"""
-    # Authentication and permission checks
-    require_authentication()
-    require_role_access([USER_ROLES['SUPER_ADMIN']])
-    
-    # Inject CSS
-    inject_css()
-    inject_component_css('DASHBOARD_CARDS')
-    inject_component_css('PATIENT_CARDS')
-    
-    # Page header
-    st.markdown("""
-        <div class="main-header">
-            <h1>🏥 Patient Management</h1>
-            <p>Comprehensive patient database management and analytics</p>
-        </div>
-    """, unsafe_allow_html=True)
-    
-    # Initialize session state
-    if 'selected_patient' not in st.session_state:
-        st.session_state.selected_patient = None
-    if 'show_create_form' not in st.session_state:
-        st.session_state.show_create_form = False
-    if 'show_edit_form' not in st.session_state:
-        st.session_state.show_edit_form = False
-    if 'show_patient_details' not in st.session_state:
-        st.session_state.show_patient_details = False
-    
-    # Main content
-    render_patient_management_content()
-
-def render_patient_management_content():
-    """Render the main patient management content"""
-    try:
-        # Create tabs for different sections
-        tab1, tab2, tab3, tab4 = st.tabs([
-            "📋 Patient List", "📊 Analytics", "👤 Patient Details", "🔍 Advanced Search"
-        ])
-        
-        with tab1:
-            render_patient_list_tab()
-        
-        with tab2:
-            render_patient_analytics_tab()
-        
-        with tab3:
-            render_patient_details_tab()
-        
-        with tab4:
-            render_advanced_search_tab()
-    
-    except Exception as e:
-        st.error(f"Error loading patient management: {str(e)}")
-
-def render_patient_list_tab():
-    """Render the patient list tab with CRUD operations"""
-    # Action buttons
-    col_actions = st.columns([1, 1, 1, 1, 3])
-    
-    with col_actions[0]:
-        if st.button("➕ Add Patient", type="primary", use_container_width=True):
-            st.session_state.show_create_form = True
-            st.session_state.show_edit_form = False
-            st.session_state.show_patient_details = False
-            st.session_state.selected_patient = None
-            st.rerun()
-    
-    with col_actions[1]:
-        if st.button("🔄 Refresh", use_container_width=True):
-            st.session_state.selected_patient = None
-            st.session_state.show_create_form = False
-            st.session_state.show_edit_form = False
-            st.session_state.show_patient_details = False
-            st.rerun()
-    
-    with col_actions[2]:
-        if st.button("📊 Analytics", use_container_width=True):
-            st.session_state.show_patient_details = False
-            st.session_state.show_create_form = False
-            st.session_state.show_edit_form = False
-    
-    with col_actions[3]:
-        if st.button("📥 Export", use_container_width=True):
-            export_patient_data()
-    
-    # Show appropriate content based on state
-    if st.session_state.show_create_form:
-        render_create_patient_form()
-    elif st.session_state.show_edit_form and st.session_state.selected_patient:
-        render_edit_patient_form()
-    elif st.session_state.show_patient_details and st.session_state.selected_patient:
-        render_patient_details_view()
-    else:
-        render_patient_search_and_list()
-
-def render_patient_search_and_list():
-    """Render patient search and list interface"""
-    st.subheader("🏥 Patient Database")
-    
-    # Search and filters
-    col_search, col_filter1, col_filter2 = st.columns([2, 1, 1])
-    
-    with col_search:
-        search_term = st.text_input(
-            "Search patients",
-            placeholder="Search by name, ID, phone, or email...",
-            label_visibility="collapsed"
-        )
-    
-    with col_filter1:
-        gender_filter = st.selectbox(
-            "Filter by Gender",
-            options=["All Genders"] + GENDER_OPTIONS,
-            label_visibility="collapsed"
-        )
-    
-    with col_filter2:
-        age_filter = st.selectbox(
-            "Filter by Age Group",
-            options=["All Ages", "0-18", "19-35", "36-50", "51-65", "65+"],
-            label_visibility="collapsed"
-        )
-    
-    # Get patients with filters
-    all_patients = PatientQueries.search_patients(search_term, limit=500)
-    
-    if not all_patients:
-        st.warning("No patients found in the system")
-        return
-    
-    # Apply filters
-    filtered_patients = apply_patient_filters(all_patients, gender_filter, age_filter)
-    
-    # Patient statistics
-    render_patient_statistics(all_patients, filtered_patients)
-    
-    # Patients display
-    if filtered_patients:
-        render_patients_display(filtered_patients)
-    else:
-        st.info("No patients match the current filters")
-
-def apply_patient_filters(patients: List[Dict[str, Any]], gender_filter: str, age_filter: str) -> List[Dict[str, Any]]:
-    """Apply filters to patient list"""
-    filtered = patients
-    
-    # Apply gender filter
-    if gender_filter != "All Genders":
-        filtered = [p for p in filtered if p.get('gender') == gender_filter]
-    
-    # Apply age filter
-    if age_filter != "All Ages":
-        age_filtered = []
-        for patient in filtered:
-            age = calculate_age(patient.get('date_of_birth', ''))
-            
-            if age_filter == "0-18" and age <= 18:
-                age_filtered.append(patient)
-            elif age_filter == "19-35" and 19 <= age <= 35:
-                age_filtered.append(patient)
-            elif age_filter == "36-50" and 36 <= age <= 50:
-                age_filtered.append(patient)
-            elif age_filter == "51-65" and 51 <= age <= 65:
-                age_filtered.append(patient)
-            elif age_filter == "65+" and age > 65:
-                age_filtered.append(patient)
-        
-        filtered = age_filtered
-    
-    return filtered
-
-def render_patient_statistics(all_patients: List[Dict[str, Any]], filtered_patients: List[Dict[str, Any]]):
-    """Render patient statistics"""
-    st.markdown("### 📊 Patient Statistics")
-    
-    col1, col2, col3, col4 = st.columns(4)
-    
-    with col1:
-        total_patients = len(all_patients)
-        filtered_count = len(filtered_patients)
-        st.metric(
-            label="Total Patients",
-            value=total_patients,
-            delta=f"Showing {filtered_count}" if filtered_count != total_patients else None
-        )
-    
-    with col2:
-        male_patients = len([p for p in all_patients if p.get('gender') == 'Male'])
-        st.metric(
-            label="Male Patients",
-            value=male_patients,
-            delta=f"{(male_patients/total_patients*100):.1f}%" if total_patients > 0 else "0%"
-        )
-    
-    with col3:
-        female_patients = len([p for p in all_patients if p.get('gender') == 'Female'])
-        st.metric(
-            label="Female Patients",
-            value=female_patients,
-            delta=f"{(female_patients/total_patients*100):.1f}%" if total_patients > 0 else "0%"
-        )
-    
-    with col4:
-        # Calculate average age
-        ages = []
-        for patient in all_patients:
-            age = calculate_age(patient.get('date_of_birth', ''))
-            if age > 0:
-                ages.append(age)
-        
-        avg_age = sum(ages) // len(ages) if ages else 0
-        st.metric(
-            label="Average Age",
-            value=f"{avg_age} years"
-        )
-    
-    # Recent registrations
-    col5, col6, col7, col8 = st.columns(4)
-    
-    with col5:
-        # Patients registered in last 30 days
-        thirty_days_ago = (datetime.now() - timedelta(days=30)).date()
-        recent_patients = len([
-            p for p in all_patients 
-            if p.get('created_at') and 
-            datetime.fromisoformat(p['created_at'].replace('Z', '+00:00')).date() >= thirty_days_ago
-        ])
-        st.metric(
-            label="New (30 days)",
-            value=recent_patients
-        )
-    
-    with col6:
-        # Patients with allergies
-        allergy_patients = len([
-            p for p in all_patients 
-            if p.get('allergies') and p['allergies'].lower() not in ['none', 'none known', 'nka']
-        ])
-        st.metric(
-            label="With Allergies",
-            value=allergy_patients
-        )
-    
-    with col7:
-        # Patients with chronic conditions
-        condition_patients = len([
-            p for p in all_patients 
-            if p.get('medical_conditions') and p['medical_conditions'].lower() != 'none'
-        ])
-        st.metric(
-            label="With Conditions",
-            value=condition_patients
-        )
-    
-    with col8:
-        # Emergency contacts available
-        emergency_contacts = len([
-            p for p in all_patients 
-            if p.get('emergency_contact') and p.get('emergency_phone')
-        ])
-        st.metric(
-            label="Emergency Contacts",
-            value=emergency_contacts
-        )
-
-def render_patients_display(patients: List[Dict[str, Any]]):
-    """Render patients in a list format"""
-    st.markdown("### 👥 Patient List")
-    
-    # View toggle
-    view_mode = st.radio(
-        "View Mode",
-        options=["Table", "Cards"],
-        horizontal=True,
-        label_visibility="collapsed"
-    )
-    
-    if view_mode == "Table":
-        render_patients_table(patients)
-    else:
-        render_patients_cards(patients)
-
-def render_patients_table(patients: List[Dict[str, Any]]):
-    """Render patients as a data table"""
-    # Prepare table data
-    table_data = []
-    for patient in patients:
-        age = calculate_age(patient.get('date_of_birth', ''))
-        name = format_patient_name(patient.get('first_name', ''), patient.get('last_name', ''))
-        phone = format_phone_number(patient.get('phone', '')) if patient.get('phone') else 'N/A'
-        
-        # Format medical info
-        allergies = patient.get('allergies', 'None known')
-        if allergies.lower() in ['none', 'none known', 'nka']:
-            allergies = 'None known'
-        else:
-            allergies = allergies[:30] + "..." if len(allergies) > 30 else allergies
-        
-        conditions = patient.get('medical_conditions', 'None')
-        if conditions.lower() == 'none':
-            conditions = 'None'
-        else:
-            conditions = conditions[:30] + "..." if len(conditions) > 30 else conditions
-        
-        # Registration date
-        created_at = patient.get('created_at', '')
-        if created_at:
-            try:
-                created_date = datetime.fromisoformat(created_at.replace('Z', '+00:00')).date()
-                reg_date = format_relative_date(created_date)
-            except:
-                reg_date = created_at[:10]
-        else:
-            reg_date = 'Unknown'
-        
-        table_data.append({
-            "Patient ID": patient.get('patient_id', 'Unknown'),
-            "Name": name,
-            "Age": f"{age} years",
-            "Gender": patient.get('gender', 'Unknown'),
-            "Phone": phone,
-            "Allergies": allergies,
-            "Conditions": conditions,
-            "Registered": reg_date,
-            "ID": patient.get('id', 0)  # Hidden ID for actions
-        })
-    
-    if table_data:
-        # Display table
-        df = pd.DataFrame(table_data)
-        
-        # Configure table display
-        st.dataframe(
-            df.drop('ID', axis=1),  # Hide ID column
-            use_container_width=True,
-            hide_index=True
-        )
-        
-        # Action buttons below table
-        st.markdown("### 🔧 Patient Actions")
-        
-        selected_patient_id = st.selectbox(
-            "Select patient for actions",
-            options=[patient.get('id') for patient in patients],
-            format_func=lambda x: next(
-                (format_patient_name(p.get('first_name', ''), p.get('last_name', '')) + 
-                 f" (ID: {p.get('patient_id', 'Unknown')})"
-                 for p in patients if p.get('id') == x), 
-                'Unknown'
-            ),
-            label_visibility="collapsed"
-        )
-        
-        if selected_patient_id:
-            selected_patient = next((p for p in patients if p.get('id') == selected_patient_id), None)
-            if selected_patient:
-                col_view, col_edit, col_history = st.columns(3)
-                
-                with col_view:
-                    if st.button("👁️ View Details", use_container_width=True):
-                        view_patient_callback(selected_patient)
-                
-                with col_edit:
-                    if st.button("✏️ Edit Patient", use_container_width=True):
-                        edit_patient_callback(selected_patient)
-                
-                with col_history:
-                    if st.button("📋 Visit History", use_container_width=True):
-                        show_visit_history_callback(selected_patient)
-
-def render_patients_cards(patients: List[Dict[str, Any]]):
-    """Render patients as cards"""
-    # Action callbacks for patient cards
-    action_callbacks = {
-        "👁️ View": lambda patient: view_patient_callback(patient),
-        "✏️ Edit": lambda patient: edit_patient_callback(patient),
-        "📋 History": lambda patient: show_visit_history_callback(patient)
-    }
-    
-    # Render cards in groups of 2
-    for i in range(0, len(patients), 2):
-        cols = st.columns(2)
-        
-        for j, col in enumerate(cols):
-            if i + j < len(patients):
-                patient = patients[i + j]
-                with col:
-                    card = PatientCard(
-                        patient_data=patient,
-                        action_callbacks=action_callbacks
-                    )
-                    card.render()
-                    st.divider()
-
-def render_create_patient_form():
-    """Render the create patient form"""
-    st.subheader("➕ Register New Patient")
-    
-    # Cancel button
-    if st.button("← Back to Patient List"):
-        st.session_state.show_create_form = False
-        st.rerun()
-    
-    # Patient form
-    patient_form = PatientFormComponent(edit_mode=False)
-    form_result = patient_form.render()
-    
-    if form_result:
-        if form_result.get('cancelled'):
-            st.session_state.show_create_form = False
-            st.rerun()
-        else:
-            # Create patient
-            current_user = get_current_user()
-            create_result = create_new_patient(form_result, current_user['id'])
-            if create_result:
-                st.success("✅ Patient registered successfully!")
-                log_analytics_event('create_patient', 'patient', create_result)
-                st.session_state.show_create_form = False
-                st.rerun()
-
-def render_edit_patient_form():
-    """Render the edit patient form"""
-    patient = st.session_state.selected_patient
-    if not patient:
-        st.error("No patient selected for editing")
-        return
-    
-    st.subheader(f"✏️ Edit Patient: {format_patient_name(patient.get('first_name', ''), patient.get('last_name', ''))}")
-    
-    # Cancel button
-    if st.button("← Back to Patient List"):
-        st.session_state.show_edit_form = False
-        st.session_state.selected_patient = None
-        st.rerun()
-    
-    # Patient form with existing data
-    patient_form = PatientFormComponent(edit_mode=True, patient_data=patient)
-    form_result = patient_form.render()
-    
-    if form_result:
-        if form_result.get('cancelled'):
-            st.session_state.show_edit_form = False
-            st.session_state.selected_patient = None
-            st.rerun()
-        else:
-            # Update patient
-            update_result = update_existing_patient(patient.get('id'), form_result)
-            if update_result:
-                st.success("✅ Patient updated successfully!")
-                log_analytics_event('update_patient', 'patient', patient.get('id'))
-                st.session_state.show_edit_form = False
-                st.session_state.selected_patient = None
-                st.rerun()
-
-def render_patient_details_view():
-    """Render detailed patient information view"""
-    patient = st.session_state.selected_patient
-    if not patient:
-        st.error("No patient selected")
-        return
-    
-    # Header
-    patient_name = format_patient_name(patient.get('first_name', ''), patient.get('last_name', ''))
-    st.subheader(f"👤 Patient Details: {patient_name}")
-    
-    # Back button
-    if st.button("← Back to Patient List"):
-        st.session_state.show_patient_details = False
-        st.session_state.selected_patient = None
-        st.rerun()
-    
-    # Patient information tabs
-    detail_tab1, detail_tab2, detail_tab3, detail_tab4 = st.tabs([
-        "📋 Basic Info", "🏥 Medical Info", "📅 Visit History", "📝 Prescriptions"
-    ])
-    
-    with detail_tab1:
-        render_patient_basic_info(patient)
-    
-    with detail_tab2:
-        render_patient_medical_info(patient)
-    
-    with detail_tab3:
-        render_patient_visit_history(patient)
-    
-    with detail_tab4:
-        render_patient_prescriptions(patient)
-
-def render_patient_basic_info(patient: Dict[str, Any]):
-    """Render patient basic information"""
-    col1, col2 = st.columns(2)
-    
-    with col1:
-        st.markdown("**👤 Personal Information**")
-        st.write(f"**Patient ID:** {patient.get('patient_id', 'Unknown')}")
-        st.write(f"**Full Name:** {format_patient_name(patient.get('first_name', ''), patient.get('last_name', ''))}")
-        
-        # Age and birth date
-        if patient.get('date_of_birth'):
-            age = calculate_age(patient['date_of_birth'])
-            birth_date = format_date_display(patient['date_of_birth'])
-            st.write(f"**Age:** {age} years old")
-            st.write(f"**Date of Birth:** {birth_date}")
-        
-        st.write(f"**Gender:** {patient.get('gender', 'Unknown')}")
-        
-        # Physical measurements
-        if patient.get('weight'):
-            st.write(f"**Weight:** {patient['weight']} kg")
-        if patient.get('height'):
-            st.write(f"**Height:** {patient['height']} cm")
-        if patient.get('blood_group'):
-            st.write(f"**Blood Group:** {patient['blood_group']}")
-    
-    with col2:
-        st.markdown("**📞 Contact Information**")
-        if patient.get('phone'):
-            st.write(f"**Phone:** {format_phone_number(patient['phone'])}")
-        if patient.get('email'):
-            st.write(f"**Email:** {patient['email']}")
-        if patient.get('address'):
-            st.write(f"**Address:** {patient['address']}")
-        
-        st.markdown("**🚨 Emergency Contact**")
-        if patient.get('emergency_contact'):
-            st.write(f"**Name:** {patient['emergency_contact']}")
-        if patient.get('emergency_phone'):
-            st.write(f"**Phone:** {format_phone_number(patient['emergency_phone'])}")
-        
-        if patient.get('insurance_info'):
-            st.markdown("**🏥 Insurance**")
-            st.write(patient['insurance_info'])
-    
-    # Registration information
-    st.markdown("**📅 Registration Information**")
-    col3, col4 = st.columns(2)
-    
-    with col3:
-        if patient.get('created_at'):
-            created_date = datetime.fromisoformat(patient['created_at'].replace('Z', '+00:00'))
-            st.write(f"**Registered:** {format_date_display(created_date.date())} ({get_time_ago(created_date)})")
-        
-        if patient.get('created_by_name'):
-            st.write(f"**Registered by:** {patient['created_by_name']}")
-    
-    with col4:
-        if patient.get('updated_at'):
-            updated_date = datetime.fromisoformat(patient['updated_at'].replace('Z', '+00:00'))
-            st.write(f"**Last Updated:** {get_time_ago(updated_date)}")
-    
-    # Additional notes
-    if patient.get('notes'):
-        st.markdown("**📝 Additional Notes**")
-        st.write(patient['notes'])
-
-def render_patient_medical_info(patient: Dict[str, Any]):
-    """Render patient medical information"""
-    col1, col2 = st.columns(2)
-    
-    with col1:
-        st.markdown("**⚠️ Allergies**")
-        allergies = patient.get('allergies', 'None known')
-        if allergies.lower() in ['none', 'none known', 'nka']:
-            st.info("✅ No known allergies")
-        else:
-            st.error(f"⚠️ {format_allergies(allergies)}")
-        
-        st.markdown("**🏥 Medical Conditions**")
-        conditions = patient.get('medical_conditions', 'None')
-        if conditions.lower() == 'none':
-            st.info("✅ No reported medical conditions")
-        else:
-            st.warning(f"📋 {format_medical_conditions(conditions)}")
-    
-    with col2:
-        st.markdown("**📊 Health Metrics**")
-        
-        # BMI calculation if height and weight available
-        if patient.get('height') and patient.get('weight'):
-            height_m = float(patient['height']) / 100  # Convert cm to m
-            weight_kg = float(patient['weight'])
-            bmi = weight_kg / (height_m ** 2)
-            
-            bmi_category = "Unknown"
-            if bmi < 18.5:
-                bmi_category = "Underweight"
-            elif bmi < 25:
-                bmi_category = "Normal weight"
-            elif bmi < 30:
-                bmi_category = "Overweight"
-            else:
-                bmi_category = "Obese"
-            
-            st.metric("BMI", f"{bmi:.1f}", f"{bmi_category}")
-        
-        # Age category
-        if patient.get('date_of_birth'):
-            age = calculate_age(patient['date_of_birth'])
-            age_category = "Unknown"
-            if age < 18:
-                age_category = "Pediatric"
-            elif age < 65:
-                age_category = "Adult"
-            else:
-                age_category = "Senior"
-            
-            st.metric("Age Category", age_category)
-
-def render_patient_visit_history(patient: Dict[str, Any]):
-    """Render patient visit history"""
-    patient_id = patient.get('id')
-    if not patient_id:
-        st.error("Patient ID not available")
-        return
-    
-    # Get visit history
-    visits = VisitQueries.get_patient_visits(patient_id, limit=50)
-    
-    if not visits:
-        st.info("No visit history found for this patient")
-        return
-    
-    st.markdown(f"**📅 Visit History ({len(visits)} visits)**")
-    
-    # Visit statistics
-    col1, col2, col3, col4 = st.columns(4)
-    
-    with col1:
-        total_visits = len(visits)
-        st.metric("Total Visits", total_visits)
-    
-    with col2:
-        recent_visits = len([v for v in visits if 
-                           datetime.fromisoformat(v['created_at'].replace('Z', '+00:00')).date() >= 
-                           (datetime.now() - timedelta(days=30)).date()])
-        st.metric("Recent (30 days)", recent_visits)
-    
-    with col3:
-        completed_visits = len([v for v in visits if v.get('consultation_completed')])
-        st.metric("Completed", completed_visits)
-    
-    with col4:
-        emergency_visits = len([v for v in visits if v.get('visit_type') == 'Emergency'])
-        st.metric("Emergency", emergency_visits)
-    
-    # Visit list
-    for visit in visits[:10]:  # Show last 10 visits
-        with st.expander(f"📅 {visit.get('visit_type', 'Visit')} - {format_date_display(visit.get('visit_date', ''))}"):
-            col_visit1, col_visit2 = st.columns(2)
-            
-            with col_visit1:
-                st.write(f"**Date:** {format_date_display(visit.get('visit_date', ''))}")
-                if visit.get('visit_time'):
-                    st.write(f"**Time:** {visit['visit_time']}")
-                st.write(f"**Type:** {visit.get('visit_type', 'Unknown')}")
-                if visit.get('is_followup'):
-                    st.write("**Follow-up:** Yes")
-                st.write(f"**Status:** {'✅ Completed' if visit.get('consultation_completed') else '⏳ Pending'}")
-            
-            with col_visit2:
-                if visit.get('current_problems'):
-                    st.write(f"**Problems:** {visit['current_problems']}")
-                
-                # Vital signs
-                vital_signs = []
-                if visit.get('blood_pressure'):
-                    vital_signs.append(f"BP: {visit['blood_pressure']}")
-                if visit.get('temperature'):
-                    vital_signs.append(f"Temp: {visit['temperature']}°F")
-                if visit.get('pulse_rate'):
-                    vital_signs.append(f"HR: {visit['pulse_rate']}")
-                
-                if vital_signs:
-                    st.write(f"**Vitals:** {' | '.join(vital_signs)}")
-            
-            if visit.get('notes'):
-                st.write(f"**Notes:** {visit['notes']}")
-
-def render_patient_prescriptions(patient: Dict[str, Any]):
-    """Render patient prescriptions"""
-    patient_id = patient.get('id')
-    if not patient_id:
-        st.error("Patient ID not available")
-        return
-    
-    # Get prescriptions for this patient
-    prescriptions = PrescriptionQueries.search_prescriptions(limit=100)
-    patient_prescriptions = [p for p in prescriptions if p.get('patient_id') == patient_id]
-    
-    if not patient_prescriptions:
-        st.info("No prescriptions found for this patient")
-        return
-    
-    st.markdown(f"**📝 Prescriptions ({len(patient_prescriptions)})**")
-    
-    # Prescription statistics
-    col1, col2, col3, col4 = st.columns(4)
-    
-    with col1:
-        total_prescriptions = len(patient_prescriptions)
-        st.metric("Total Prescriptions", total_prescriptions)
-    
-    with col2:
-        active_prescriptions = len([p for p in patient_prescriptions if p.get('status') == 'Active'])
-        st.metric("Active", active_prescriptions)
-    
-    with col3:
-        completed_prescriptions = len([p for p in patient_prescriptions if p.get('status') == 'Completed'])
-        st.metric("Completed", completed_prescriptions)
-    
-    with col4:
-        recent_prescriptions = len([p for p in patient_prescriptions if 
-                                  datetime.fromisoformat(p['created_at'].replace('Z', '+00:00')).date() >= 
-                                  (datetime.now() - timedelta(days=30)).date()])
-        st.metric("Recent (30 days)", recent_prescriptions)
-    
-    # Prescription list
-    for prescription in patient_prescriptions[:10]:  # Show last 10 prescriptions
-        with st.expander(f"📝 {prescription.get('prescription_id', 'Unknown')} - {format_date_display(prescription.get('created_at', ''))}"):
-            col_rx1, col_rx2 = st.columns(2)
-            
-            with col_rx1:
-                st.write(f"**Prescription ID:** {prescription.get('prescription_id', 'Unknown')}")
-                st.write(f"**Date:** {format_date_display(prescription.get('created_at', ''))}")
-                st.write(f"**Doctor:** {prescription.get('doctor_name', 'Unknown')}")
-                st.write(f"**Status:** {prescription.get('status', 'Unknown')}")
-            
-            with col_rx2:
-                if prescription.get('diagnosis'):
-                    st.write(f"**Diagnosis:** {prescription['diagnosis']}")
-                
-                # Get prescription details for medication/lab test counts
-                prescription_details = PrescriptionQueries.get_prescription_details(prescription.get('id'))
-                if prescription_details:
-                    med_count = len(prescription_details.get('medications', []))
-                    lab_count = len(prescription_details.get('lab_tests', []))
-                    st.write(f"**Medications:** {med_count}")
-                    st.write(f"**Lab Tests:** {lab_count}")
-
-def render_patient_analytics_tab():
-    """Render patient analytics and demographics"""
-    st.subheader("📊 Patient Analytics & Demographics")
-    
-    # Get all patients for analytics
-    all_patients = PatientQueries.search_patients(limit=1000)
-    
-    if not all_patients:
-        st.warning("No patient data available for analytics")
-        return
-    
-    # Time range selector
-    col_time1, col_time2 = st.columns([1, 3])
-    
-    with col_time1:
-        time_range = st.selectbox(
-            "Analytics Period",
-            options=[30, 60, 90, 180, 365],
-            index=2,
-            format_func=lambda x: f"Last {x} days"
-        )
-    
-    # Filter patients by time range
-    cutoff_date = (datetime.now() - timedelta(days=time_range)).date()
-    recent_patients = [
-        p for p in all_patients 
-        if p.get('created_at') and 
-        datetime.fromisoformat(p['created_at'].replace('Z', '+00:00')).date() >= cutoff_date
-    ]
-    
-    # Analytics sections
-    render_demographic_analytics(all_patients, recent_patients)
-    render_registration_trends(all_patients, time_range)
-    render_medical_analytics(all_patients)
-
-def render_demographic_analytics(all_patients: List[Dict[str, Any]], recent_patients: List[Dict[str, Any]]):
-    """Render demographic analytics charts"""
-    st.markdown("### 👥 Demographic Analysis")
-    
-    col1, col2 = st.columns(2)
-    
-    with col1:
-        # Gender distribution
-        gender_counts = {}
-        for patient in all_patients:
-            gender = patient.get('gender', 'Unknown')
-            gender_counts[gender] = gender_counts.get(gender, 0) + 1
-        
-        if gender_counts:
-            chart_data = [{'gender': k, 'count': v} for k, v in gender_counts.items()]
-            chart = PieChart(
-                data=chart_data,
-                labels_field='gender',
-                values_field='count',
-                title='Patient Distribution by Gender'
-            )
-            chart.render()
-    
-    with col2:
-        # Age distribution
-        age_groups = {'0-18': 0, '19-35': 0, '36-50': 0, '51-65': 0, '65+': 0}
-        
-        for patient in all_patients:
-            age = calculate_age(patient.get('date_of_birth', ''))
-            if age <= 18:
-                age_groups['0-18'] += 1
-            elif age <= 35:
-                age_groups['19-35'] += 1
-            elif age <= 50:
-                age_groups['36-50'] += 1
-            elif age <= 65:
-                age_groups['51-65'] += 1
-            else:
-                age_groups['65+'] += 1
-        
-        chart_data = [{'age_group': k, 'count': v} for k, v in age_groups.items()]
-        chart = BarChart(
-            data=chart_data,
-            x_field='age_group',
-            y_field='count',
-            title='Patient Distribution by Age Group'
-        )
-        chart.render()
-
-def render_registration_trends(all_patients: List[Dict[str, Any]], time_range: int):
-    """Render patient registration trends"""
-    st.markdown("### 📈 Registration Trends")
-    
-    # Group patients by registration date
-    from collections import defaultdict
-    daily_registrations = defaultdict(int)
-    
-    cutoff_date = (datetime.now() - timedelta(days=time_range)).date()
-    
-    for patient in all_patients:
-        if patient.get('created_at'):
-            try:
-                reg_date = datetime.fromisoformat(patient['created_at'].replace('Z', '+00:00')).date()
-                if reg_date >= cutoff_date:
-                    daily_registrations[reg_date.strftime('%Y-%m-%d')] += 1
-            except:
-                continue
-    
-    if daily_registrations:
-        chart_data = [
-            {'date': date_str, 'registrations': count}
-            for date_str, count in sorted(daily_registrations.items())
-        ]
-        
-        chart = TimeSeriesChart(
-            data=chart_data,
-            x_field='date',
-            y_field='registrations',
-            title=f'Patient Registrations - Last {time_range} Days'
-        )
-        chart.render()
-    else:
-        st.info("No registrations found in the selected time period")
-
-def render_medical_analytics(all_patients: List[Dict[str, Any]]):
-    """Render medical information analytics"""
-    st.markdown("### 🏥 Medical Information Analytics")
-    
-    col1, col2 = st.columns(2)
-    
-    with col1:
-        # Most common allergies
-        st.markdown("**Most Common Allergies**")
-        allergy_counts = defaultdict(int)
-        
-        for patient in all_patients:
-            allergies = patient.get('allergies', '')
-            if allergies and allergies.lower() not in ['none', 'none known', 'nka']:
-                # Split and count individual allergies
-                allergy_list = [a.strip().title() for a in allergies.split(',')]
-                for allergy in allergy_list:
-                    if allergy:
-                        allergy_counts[allergy] += 1
-        
-        if allergy_counts:
-            # Show top 10 allergies
-            sorted_allergies = sorted(allergy_counts.items(), key=lambda x: x[1], reverse=True)[:10]
-            for i, (allergy, count) in enumerate(sorted_allergies, 1):
-                st.write(f"{i}. {allergy}: {count} patients")
-        else:
-            st.info("No allergy data available")
-    
-    with col2:
-        # Most common medical conditions
-        st.markdown("**Most Common Medical Conditions**")
-        condition_counts = defaultdict(int)
-        
-        for patient in all_patients:
-            conditions = patient.get('medical_conditions', '')
-            if conditions and conditions.lower() != 'none':
-                # Split and count individual conditions
-                condition_list = [c.strip().title() for c in conditions.split(',')]
-                for condition in condition_list:
-                    if condition:
-                        condition_counts[condition] += 1
-        
-        if condition_counts:
-            # Show top 10 conditions
-            sorted_conditions = sorted(condition_counts.items(), key=lambda x: x[1], reverse=True)[:10]
-            for i, (condition, count) in enumerate(sorted_conditions, 1):
-                st.write(f"{i}. {condition}: {count} patients")
-        else:
-            st.info("No medical condition data available")
-
-def render_advanced_search_tab():
-    """Render advanced search interface"""
-    st.subheader("🔍 Advanced Patient Search")
-    
-    with st.form("advanced_search_form"):
-        # Search criteria
-        col1, col2, col3 = st.columns(3)
-        
-        with col1:
-            name_search = st.text_input("Patient Name", placeholder="First or last name")
-            patient_id_search = st.text_input("Patient ID", placeholder="PT-YYYYMMDD-XXXXXX")
-            phone_search = st.text_input("Phone Number", placeholder="Phone number")
-        
-        with col2:
-            gender_search = st.selectbox("Gender", options=["Any"] + GENDER_OPTIONS)
-            age_min = st.number_input("Minimum Age", min_value=0, max_value=150, value=0)
-            age_max = st.number_input("Maximum Age", min_value=0, max_value=150, value=150)
-        
-        with col3:
-            allergy_search = st.text_input("Has Allergy", placeholder="Allergy name")
-            condition_search = st.text_input("Has Condition", placeholder="Medical condition")
-            
-            # Date range
-            st.markdown("**Registration Date Range**")
-            date_from = st.date_input("From", value=date.today() - timedelta(days=365))
-            date_to = st.date_input("To", value=date.today())
-        
-        # Submit search
-        search_submitted = st.form_submit_button("🔍 Search Patients", type="primary")
-    
-    if search_submitted:
-        # Perform advanced search
-        search_results = perform_advanced_patient_search({
-            'name': name_search,
-            'patient_id': patient_id_search,
-            'phone': phone_search,
-            'gender': gender_search if gender_search != "Any" else None,
-            'age_min': age_min,
-            'age_max': age_max,
-            'allergy': allergy_search,
-            'condition': condition_search,
-            'date_from': date_from,
-            'date_to': date_to
-        })
-        
-        if search_results:
-            st.success(f"Found {len(search_results)} patient(s) matching your criteria")
-            render_patients_display(search_results)
-        else:
-            st.info("No patients found matching your search criteria")
-
-def perform_advanced_patient_search(criteria: Dict[str, Any]) -> List[Dict[str, Any]]:
-    """Perform advanced patient search with multiple criteria"""
-    # Start with all patients
-    all_patients = PatientQueries.search_patients(limit=1000)
-    results = all_patients
-    
-    # Apply name filter
-    if criteria.get('name'):
-        name_lower = criteria['name'].lower()
-        results = [
-            p for p in results
-            if (name_lower in p.get('first_name', '').lower() or 
-                name_lower in p.get('last_name', '').lower())
-        ]
-    
-    # Apply patient ID filter
-    if criteria.get('patient_id'):
-        patient_id_lower = criteria['patient_id'].lower()
-        results = [
-            p for p in results
-            if patient_id_lower in p.get('patient_id', '').lower()
-        ]
-    
-    # Apply phone filter
-    if criteria.get('phone'):
-        phone_digits = ''.join(filter(str.isdigit, criteria['phone']))
-        results = [
-            p for p in results
-            if phone_digits in ''.join(filter(str.isdigit, p.get('phone', '')))
-        ]
-    
-    # Apply gender filter
-    if criteria.get('gender'):
-        results = [p for p in results if p.get('gender') == criteria['gender']]
-    
-    # Apply age range filter
-    if criteria.get('age_min') or criteria.get('age_max'):
-        age_filtered = []
-        for patient in results:
-            age = calculate_age(patient.get('date_of_birth', ''))
-            if (criteria.get('age_min', 0) <= age <= criteria.get('age_max', 150)):
-                age_filtered.append(patient)
-        results = age_filtered
-    
-    # Apply allergy filter
-    if criteria.get('allergy'):
-        allergy_lower = criteria['allergy'].lower()
-        results = [
-            p for p in results
-            if allergy_lower in p.get('allergies', '').lower()
-        ]
-    
-    # Apply condition filter
-    if criteria.get('condition'):
-        condition_lower = criteria['condition'].lower()
-        results = [
-            p for p in results
-            if condition_lower in p.get('medical_conditions', '').lower()
-        ]
-    
-    # Apply date range filter
-    if criteria.get('date_from') or criteria.get('date_to'):
-        date_filtered = []
-        for patient in results:
-            if patient.get('created_at'):
-                try:
-                    reg_date = datetime.fromisoformat(patient['created_at'].replace('Z', '+00:00')).date()
-                    if (criteria.get('date_from', date.min) <= reg_date <= criteria.get('date_to', date.max)):
-                        date_filtered.append(patient)
-                except:
-                    continue
-        results = date_filtered
-    
-    return results
-
-def create_new_patient(patient_data: Dict[str, Any], created_by: int) -> Optional[int]:
-    """Create a new patient"""
-    try:
-        patient_id = PatientQueries.create_patient(patient_data, created_by)
-        
-        if patient_id:
-            return patient_id
-        else:
-            st.error("Failed to create patient. Please try again.")
-            return None
-    
-    except Exception as e:
-        st.error(f"Error creating patient: {str(e)}")
-        return None
-
-def update_existing_patient(patient_id: int, patient_data: Dict[str, Any]) -> bool:
-    """Update an existing patient"""
-    try:
-        success = PatientQueries.update_patient(patient_id, patient_data)
-        
-        if not success:
-            st.error("Failed to update patient. Please try again.")
-        
-        return success
-    
-    except Exception as e:
-        st.error(f"Error updating patient: {str(e)}")
-        return False
-
-def export_patient_data():
-    """Export patient data to CSV"""
-    try:
-        # Get all patients
-        all_patients = PatientQueries.search_patients(limit=1000)
-        
-        if not all_patients:
-            st.warning("No patient data to export")
-            return
-        
-        # Prepare export data
-        export_data = []
-        for patient in all_patients:
-            age = calculate_age(patient.get('date_of_birth', ''))
-            
-            export_data.append({
-                'Patient ID': patient.get('patient_id', ''),
-                'First Name': patient.get('first_name', ''),
-                'Last Name': patient.get('last_name', ''),
-                'Date of Birth': patient.get('date_of_birth', ''),
-                'Age': age,
-                'Gender': patient.get('gender', ''),
-                'Phone': patient.get('phone', ''),
-                'Email': patient.get('email', ''),
-                'Address': patient.get('address', ''),
-                'Allergies': patient.get('allergies', ''),
-                'Medical Conditions': patient.get('medical_conditions', ''),
-                'Emergency Contact': patient.get('emergency_contact', ''),
-                'Emergency Phone': patient.get('emergency_phone', ''),
-                'Insurance Info': patient.get('insurance_info', ''),
-                'Blood Group': patient.get('blood_group', ''),
-                'Weight (kg)': patient.get('weight', ''),
-                'Height (cm)': patient.get('height', ''),
-                'Registration Date': patient.get('created_at', ''),
-                'Registered By': patient.get('created_by_name', ''),
-                'Notes': patient.get('notes', '')
-            })
-        
-        # Create DataFrame and CSV
-        df = pd.DataFrame(export_data)
-        csv = df.to_csv(index=False)
-        
-        # Download button
-        st.download_button(
-            label="📥 Download Patient Data (CSV)",
-            data=csv,
-            file_name=f"patients_export_{datetime.now().strftime('%Y%m%d_%H%M%S')}.csv",
-            mime="text/csv"
-        )
-        
-        st.success(f"✅ Prepared export file with {len(export_data)} patients")
-    
-    except Exception as e:
-        st.error(f"Error exporting patient data: {str(e)}")
-
-# Callback functions
-def view_patient_callback(patient: Dict[str, Any]):
-    """Callback for view patient details"""
-    st.session_state.selected_patient = patient
-    st.session_state.show_patient_details = True
-    st.session_state.show_create_form = False
-    st.session_state.show_edit_form = False
-    st.rerun()
-
-def edit_patient_callback(patient: Dict[str, Any]):
-    """Callback for edit patient action"""
-    st.session_state.selected_patient = patient
-    st.session_state.show_edit_form = True
-    st.session_state.show_create_form = False
-    st.session_state.show_patient_details = False
-    st.rerun()
-
-def show_visit_history_callback(patient: Dict[str, Any]):
-    """Callback for showing visit history"""
-    st.session_state.selected_patient = patient
-    st.session_state.show_patient_details = True
-    st.session_state.show_create_form = False
-    st.session_state.show_edit_form = False
-    st.rerun()
-
-if __name__ == "__main__":
-    show_patient_management()
->>>>>>> a0c3114c
